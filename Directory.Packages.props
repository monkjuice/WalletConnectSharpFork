<Project>
  <PropertyGroup>
    <ManagePackageVersionsCentrally>true</ManagePackageVersionsCentrally>
  </PropertyGroup>
  <ItemGroup>
    <PackageVersion Include="Microsoft.IdentityModel.Tokens" Version="6.31.0" />
<<<<<<< HEAD
    <PackageVersion Include="Newtonsoft.Json" Version="13.0.2" />
    <PackageVersion Include="Nethereum.HdWallet" Version="4.14.0" />
=======
    <PackageVersion Include="Newtonsoft.Json" Version="13.0.3" />
>>>>>>> 8fdabd3a
    <PackageVersion Include="Portable.BouncyCastle" Version="1.9.0" />
    <PackageVersion Include="Websocket.Client" Version="4.6.1" />
    <PackageVersion Include="xunit" Version="2.4.2" />
    <PackageVersion Include="Microsoft.NET.Test.Sdk" Version="17.6.3" />
    <PackageVersion Include="xunit.runner.visualstudio" Version="2.4.5" />
    <PackageVersion Include="coverlet.collector" Version="3.1.0" />
    <PackageVersion Include="Nethereum.HdWallet" Version="4.14.0" />
    <PackageVersion Include="Nethereum.Signer" Version="4.14.0" />
    <PackageVersion Include="coverlet.collector" Version="6.0.0" />
  </ItemGroup>
</Project><|MERGE_RESOLUTION|>--- conflicted
+++ resolved
@@ -4,19 +4,14 @@
   </PropertyGroup>
   <ItemGroup>
     <PackageVersion Include="Microsoft.IdentityModel.Tokens" Version="6.31.0" />
-<<<<<<< HEAD
-    <PackageVersion Include="Newtonsoft.Json" Version="13.0.2" />
     <PackageVersion Include="Nethereum.HdWallet" Version="4.14.0" />
-=======
     <PackageVersion Include="Newtonsoft.Json" Version="13.0.3" />
->>>>>>> 8fdabd3a
     <PackageVersion Include="Portable.BouncyCastle" Version="1.9.0" />
     <PackageVersion Include="Websocket.Client" Version="4.6.1" />
     <PackageVersion Include="xunit" Version="2.4.2" />
     <PackageVersion Include="Microsoft.NET.Test.Sdk" Version="17.6.3" />
     <PackageVersion Include="xunit.runner.visualstudio" Version="2.4.5" />
     <PackageVersion Include="coverlet.collector" Version="3.1.0" />
-    <PackageVersion Include="Nethereum.HdWallet" Version="4.14.0" />
     <PackageVersion Include="Nethereum.Signer" Version="4.14.0" />
     <PackageVersion Include="coverlet.collector" Version="6.0.0" />
   </ItemGroup>
