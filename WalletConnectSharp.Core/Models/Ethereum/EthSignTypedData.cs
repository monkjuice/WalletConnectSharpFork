--- conflicted
+++ resolved
@@ -4,11 +4,7 @@
 
     public sealed class EthSignTypedData<T> : JsonRpcRequest
     {
-<<<<<<< HEAD
-        [JsonProperty("params")]
-=======
         [JsonProperty("params", Order = 4)]
->>>>>>> ef6c86fd
         private string[] _parameters;
 
         public EthSignTypedData(string address, T data, EIP712Domain domain)
