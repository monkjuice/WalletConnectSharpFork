--- conflicted
+++ resolved
@@ -21,22 +21,13 @@
     <FileVersion>$(DefaultFileVersion)</FileVersion>
   </PropertyGroup>
 
-<<<<<<< HEAD
   <ItemGroup>
     <Using Include="Newtonsoft.Json" />
   </ItemGroup>
 
   <ItemGroup>
-    <PackageReference Include="BouncyCastle" Version="1.8.9" />
-    <PackageReference Include="Newtonsoft.Json" Version="13.0.1" />
+  <PackageReference Include="Portable.BouncyCastle" Version="1.9.0" />
+  <PackageReference Include="Newtonsoft.Json" Version="13.0.1" />
     <None Include="..\resources\icon.png" Pack="true" PackagePath="\" />
   </ItemGroup>
-=======
-    <ItemGroup>
-      <PackageReference Include="Portable.BouncyCastle" Version="1.9.0" />
-      <PackageReference Include="Newtonsoft.Json" Version="13.0.1" />
-      <None Include="..\resources\icon.png" Pack="true" PackagePath="\" />
-    </ItemGroup>
->>>>>>> 1a7d04ce
-
 </Project>