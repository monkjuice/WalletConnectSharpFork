--- conflicted
+++ resolved
@@ -51,7 +51,7 @@
         this.ParseUrl();
     }
 
-    private void ParseUrl()
+    protected void ParseUrl()
     {
         /*
          *  var topicEncode = WebUtility.UrlEncode(_handshakeTopic);
@@ -62,19 +62,18 @@
             return "wc:" + topicEncode + "@" + versionEncode + "?bridge=" + bridgeUrlEncode + "&key=" + keyEncoded;
          */
 
-        if (!this.URI.StartsWith("wc"))
-            return;
-
-        //TODO Figure out a better way to parse this
-
-        // topicEncode + "@" + versionEncode + "?bridge=" + bridgeUrlEncode + "&key=" + keyEncoded
-        var data = this.URI.Split(':')[0];
-
-<<<<<<< HEAD
-        _handshakeTopic = WebUtility.UrlDecode(data.Split('@')[0]);
-
-        // versionEncode + "?bridge=" + bridgeUrlEncode + "&key=" + keyEncoded
-        data = data.Split('@')[1];
+            if (!this.URI.StartsWith("wc"))
+                return;
+            
+            //TODO Figure out a better way to parse this
+            
+            // topicEncode + "@" + versionEncode + "?bridge=" + bridgeUrlEncode + "&key=" + keyEncoded
+            var data = this.URI.Split(':')[0];
+            
+            _handshakeTopic = WebUtility.UrlDecode(data.Split('@')[0]);
+            
+            // versionEncode + "?bridge=" + bridgeUrlEncode + "&key=" + keyEncoded
+            data = data.Split('@')[1];
 
         Version = WebUtility.UrlDecode(data.Split('?')[0]);
 
@@ -85,14 +84,11 @@
 
         var parameters = data.Split('&');
 
-        foreach (var parm in parameters)
-=======
-        protected void ParseUrl()
->>>>>>> ef6c86fd
-        {
-            var parts = parm.Split('=');
-            var name = parts[0];
-            var value = parts[1];
+            foreach (var parm in parameters)
+            {
+                var parts = parm.Split('=');
+                var name = parts[0];
+                var value = parts[1];
 
             switch (name.ToLower())
             {
