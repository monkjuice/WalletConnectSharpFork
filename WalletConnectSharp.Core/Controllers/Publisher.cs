using WalletConnectSharp.Common.Model.Relay;
using WalletConnectSharp.Common.Utils;
using WalletConnectSharp.Core.Interfaces;
using WalletConnectSharp.Core.Models.Heartbeat;
using WalletConnectSharp.Core.Models.Publisher;
using WalletConnectSharp.Core.Models.Relay;
using WalletConnectSharp.Events;
using WalletConnectSharp.Network.Models;

namespace WalletConnectSharp.Core.Controllers
{
    /// <summary>
    /// The publisher module is responsible for publishing messages asynchronously. 
    /// </summary>
    public class Publisher : IPublisher
    {
        /// <summary>
        /// The EventDelegator this publisher module is using
        /// </summary>
        public EventDelegator Events { get; }
        
        /// <summary>
        /// The Relayer this publisher module uses to publish messages
        /// </summary>
        public IRelayer Relayer { get; }

        /// <summary>
        /// The name of this publisher module
        /// </summary>
        public string Name
        {
            get
            {
                return $"{Relayer.Name}-publisher";
            }
        }

        /// <summary>
        /// The context string this publisher module is using
        /// </summary>
        public string Context
        {
            get
            {
                return Name;
            }
        }

        protected Dictionary<string, PublishParams> queue = new Dictionary<string, PublishParams>();

        /// <summary>
        /// Create a new Publisher that uses the given IRelayer to publish messages to
        /// </summary>
        /// <param name="relayer">The IRelayer to publish messages to</param>
        public Publisher(IRelayer relayer)
        {
            Relayer = relayer;
            Events = new EventDelegator(this);
            
            RegisterEventListeners();
        }

        private void RegisterEventListeners()
        {
            Relayer.Core.HeartBeat.On<object>(HeartbeatEvents.Pulse, (_, __) => CheckQueue());
        }

        private async void CheckQueue()
        {
            // Unroll here so we don't deal with "collection modified" errors
            var keys = queue.Keys.ToArray();
            
            foreach (var key in keys)
            {
                if (!queue.ContainsKey(key)) continue;
                var @params = queue[key];
                
                var hash = HashUtils.HashMessage(@params.Message);
                await RpcPublish(@params.Topic, @params.Message, @params.Options.TTL, @params.Options.Tag, @params.Options.Relay);
                OnPublish(hash);
            }
        }

        private void OnPublish(string hash)
        {
            this.queue.Remove(hash);
        }

        protected Task RpcPublish(string topic, string message, long ttl, long tag, ProtocolOptions relay)
        {
            var api = RelayProtocols.GetRelayProtocol(relay.Protocol);
            var request = new RequestArguments<RelayPublishRequest>()
            {
                Method = api.Publish,
                Params = new RelayPublishRequest()
                {
                    Message = message,
                    Topic = topic,
                    TTL = ttl,
                    Tag = tag
                }
            };

            return this.Relayer.Request<RelayPublishRequest, object>(request, this);
        }

        /// <summary>
        /// Publish a messages to the given topic, optionally specifying publish options.
        /// </summary>
        /// <param name="topic">The topic to send the message in</param>
        /// <param name="message">The message to send</param>
        /// <param name="opts">(Optional) publish options specifying TTL and tag</param>
        public async Task Publish(string topic, string message, PublishOptions opts = null)
        {
            if (opts == null)
            {
                opts = new PublishOptions()
                {
                    Relay = new ProtocolOptions()
                    {
                        Protocol = RelayProtocols.Default
                    },
                    Tag = 0,
                    TTL = Clock.SIX_HOURS,
                };
            }
            else
            {
                if (opts.Relay == null)
                {
                    opts.Relay = new ProtocolOptions()
                    {
                        Protocol = RelayProtocols.Default
                    };
                }
            }

            var @params = new PublishParams()
            {
                Message = message,
                Options = opts,
                Topic = topic
            };

            var hash = HashUtils.HashMessage(message);
            queue.Add(hash, @params);
<<<<<<< HEAD
            await RpcPublish(topic, message, @params.Options.TTL, @params.Options.Tag, @params.Options.Relay);
            OnPublish(hash);
            this.Relayer.Events.Trigger(RelayerEvents.Publish, @params);
=======
            try
            {
                await RpcPublish(topic, message, @params.Options.TTL, @params.Options.Tag, @params.Options.Relay)
                    .WithTimeout(TimeSpan.FromSeconds(10));
                this.Relayer.Events.Trigger(RelayerEvents.Publish, @params);
                OnPublish(hash);
            }
            catch (Exception e)
            {
                this.Relayer.Events.Trigger<object>(RelayerEvents.ConnectionStalled, new object());
                return;
            }
>>>>>>> 054926ea
        }
    }
}<|MERGE_RESOLUTION|>--- conflicted
+++ resolved
@@ -144,11 +144,6 @@
 
             var hash = HashUtils.HashMessage(message);
             queue.Add(hash, @params);
-<<<<<<< HEAD
-            await RpcPublish(topic, message, @params.Options.TTL, @params.Options.Tag, @params.Options.Relay);
-            OnPublish(hash);
-            this.Relayer.Events.Trigger(RelayerEvents.Publish, @params);
-=======
             try
             {
                 await RpcPublish(topic, message, @params.Options.TTL, @params.Options.Tag, @params.Options.Relay)
@@ -161,7 +156,6 @@
                 this.Relayer.Events.Trigger<object>(RelayerEvents.ConnectionStalled, new object());
                 return;
             }
->>>>>>> 054926ea
         }
     }
 }