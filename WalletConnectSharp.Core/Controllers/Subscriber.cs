--- conflicted
+++ resolved
@@ -16,14 +16,10 @@
     /// </summary>
     public class Subscriber : ISubscriber
     {
-        #region Events
-
         public event EventHandler Sync;
         public event EventHandler Resubscribed;
         public event EventHandler<ActiveSubscription> Created;
-        public event EventHandler<DeletedSubscription> Deleted; 
-
-        #endregion
+        public event EventHandler<DeletedSubscription> Deleted;
 
         /// <summary>
         /// The name of this Subscriber
@@ -167,7 +163,7 @@
 
             _logger = WCLogger.WithContext(Context);
         }
-        
+
         /// <summary>
         /// Initialize this Subscriber, which will restore + resubscribe to all active subscriptions found
         /// in storage
@@ -176,15 +172,11 @@
         {
             if (!_initialized)
             {
-                this.clientId = await this._relayer.Core.Crypto.GetClientId();
-                
+                this._clientId = await this._relayer.Core.Crypto.GetClientId();
+
                 await Restart();
                 RegisterEventListeners();
                 OnEnabled();
-<<<<<<< HEAD
-=======
-                this._clientId = await this._relayer.Core.Crypto.GetClientId();
->>>>>>> 025e0e7c
             }
         }
 
@@ -201,7 +193,6 @@
             _relayer.Core.HeartBeat.OnPulse += (sender, @event) =>
             {
                 CheckPending();
-<<<<<<< HEAD
             };
 
             _relayer.Provider.Connected += (sender, connection) =>
@@ -210,16 +201,6 @@
             };
 
             _relayer.Provider.Disconnected += (sender, args) =>
-=======
-            });
-            
-            _relayer.On<object>(RelayerEvents.Connect, (sender, @event) =>
-            {
-                OnConnect();
-            });
-            
-            _relayer.On<object>(RelayerEvents.Disconnect, (sender, @event) =>
->>>>>>> 025e0e7c
             {
                 OnDisconnect();
             };
@@ -233,8 +214,7 @@
         {
             await Persist();
         }
-        
-        
+
         protected virtual async Task Persist()
         {
             await SetRelayerSubscriptions(Values);
@@ -287,7 +267,7 @@
                     await this.BatchSubscribe(batch.ToArray());
                 }
             }
-            
+
             this.Resubscribed?.Invoke(this, EventArgs.Empty);
         }
 
@@ -295,15 +275,11 @@
         {
             if (!Ids.Contains(subscription.Id))
             {
-                var @params = new PendingSubscription()
-                {
-                    Relay = subscription.Relay,
-                    Topic = subscription.Topic
-                };
+                var @params = new PendingSubscription() { Relay = subscription.Relay, Topic = subscription.Topic };
 
                 if (pending.ContainsKey(@params.Topic))
                     pending.Remove(@params.Topic);
-                
+
                 pending.Add(@params.Topic, @params);
 
                 var id = await RpcSubscribe(@params.Topic, @params.Relay);
@@ -316,13 +292,9 @@
             var api = RelayProtocols.GetRelayProtocol(relay.Protocol);
             var request = new RequestArguments<JsonRpcSubscriberParams>()
             {
-                Method = api.Subscribe,
-                Params = new JsonRpcSubscriberParams()
-                {
-                    Topic = topic
-                }
+                Method = api.Subscribe, Params = new JsonRpcSubscriberParams() { Topic = topic }
             };
-            
+
             var subscribe = _relayer.Request<JsonRpcSubscriberParams, string>(request);
             await subscribe.WithTimeout(20000);
 
@@ -334,12 +306,7 @@
             var api = RelayProtocols.GetRelayProtocol(relay.Protocol);
             var request = new RequestArguments<JsonRpcUnsubscribeParams>()
             {
-                Method = api.Unsubscribe,
-                Params = new JsonRpcUnsubscribeParams()
-                {
-                    Id = id,
-                    Topic = topic
-                }
+                Method = api.Unsubscribe, Params = new JsonRpcUnsubscribeParams() { Id = id, Topic = topic }
             };
 
             return _relayer.Request<JsonRpcUnsubscribeParams, object>(request);
@@ -349,7 +316,7 @@
         {
             _cached = Array.Empty<ActiveSubscription>();
             _initialized = true;
-            
+
             if (onSubscriberReady != null)
                 onSubscriberReady(this, EventArgs.Empty);
         }
@@ -370,7 +337,7 @@
         protected virtual async void OnConnect()
         {
             if (RestartInProgress) return;
-            
+
             await Restart();
             OnEnabled();
         }
@@ -386,24 +353,14 @@
 
         protected virtual void OnSubscribe(string id, PendingSubscription @params)
         {
-            SetSubscription(id, new ActiveSubscription()
-            {
-                Id = id,
-                Relay = @params.Relay,
-                Topic = @params.Topic
-            });
+            SetSubscription(id, new ActiveSubscription() { Id = id, Relay = @params.Relay, Topic = @params.Topic });
 
             pending.Remove(@params.Topic);
         }
 
         protected virtual void OnResubscribe(string id, PendingSubscription @params)
         {
-            AddSubscription(id, new ActiveSubscription()
-            {
-                Id = id,
-                Relay = @params.Relay,
-                Topic = @params.Topic
-            });
+            AddSubscription(id, new ActiveSubscription() { Id = id, Relay = @params.Relay, Topic = @params.Topic });
 
             pending.Remove(@params.Topic);
         }
@@ -417,14 +374,14 @@
             {
                 DeleteSubscription(id, reason);
             }
-            
+
             await _relayer.Messages.Delete(topic);
         }
 
         protected virtual void SetSubscription(string id, ActiveSubscription subscription)
         {
             if (_subscriptions.ContainsKey(id)) return;
-            
+
             AddSubscription(id, subscription);
         }
 
@@ -432,23 +389,17 @@
         {
             if (_subscriptions.ContainsKey(id))
                 _subscriptions.Remove(id);
-            
+
             _subscriptions.Add(id, subscription);
             _topicMap.Set(subscription.Topic, id);
-           this.Created?.Invoke(this, subscription);
+            this.Created?.Invoke(this, subscription);
         }
 
         protected virtual Task UnsubscribeByTopic(string topic, UnsubscribeOptions opts = null)
         {
             if (opts == null)
             {
-                opts = new UnsubscribeOptions()
-                {
-                    Relay = new ProtocolOptions()
-                    {
-                        Protocol = RelayProtocols.Default
-                    }
-                };
+                opts = new UnsubscribeOptions() { Relay = new ProtocolOptions() { Protocol = RelayProtocols.Default } };
             }
 
             var ids = TopicMap.Get(topic);
@@ -463,13 +414,11 @@
             var subscription = GetSubscription(id);
             _subscriptions.Remove(id);
             _topicMap.Delete(subscription.Topic, id);
-            this.Deleted?.Invoke(this, new DeletedSubscription()
-            {
-                Id = id,
-                Reason = reason,
-                Relay = subscription.Relay,
-                Topic = subscription.Topic
-            });
+            this.Deleted?.Invoke(this,
+                new DeletedSubscription()
+                {
+                    Id = id, Reason = reason, Relay = subscription.Relay, Topic = subscription.Topic
+                });
         }
 
         protected virtual async Task UnsubscribeById(string topic, string id, UnsubscribeOptions opts)
@@ -478,11 +427,7 @@
             {
                 opts = new UnsubscribeOptions()
                 {
-                    Id = id,
-                    Relay = new ProtocolOptions()
-                    {
-                        Protocol = RelayProtocols.Default
-                    }
+                    Id = id, Relay = new ProtocolOptions() { Protocol = RelayProtocols.Default }
                 };
             }
 
@@ -532,26 +477,16 @@
         public async Task<string> Subscribe(string topic, SubscribeOptions opts = null)
         {
             await RestartToComplete();
-            
+
             if (opts == null)
             {
-                opts = new SubscribeOptions()
-                {
-                    Relay = new ProtocolOptions()
-                    {
-                        Protocol = RelayProtocols.Default
-                    }
-                };
-            }
-            
+                opts = new SubscribeOptions() { Relay = new ProtocolOptions() { Protocol = RelayProtocols.Default } };
+            }
+
             IsInitialized();
 
-            var @params = new PendingSubscription()
-            {
-                Relay = opts.Relay,
-                Topic = topic
-            };
-            
+            var @params = new PendingSubscription() { Relay = opts.Relay, Topic = topic };
+
             pending.Add(topic, @params);
             var id = await RpcSubscribe(topic, @params.Relay);
             OnSubscribe(id, @params);
@@ -566,7 +501,7 @@
         public async Task Unsubscribe(string topic, UnsubscribeOptions opts = null)
         {
             await RestartToComplete();
-            
+
             IsInitialized();
 
             if (opts != null && !string.IsNullOrWhiteSpace(opts.Id))
@@ -617,8 +552,7 @@
             var api = RelayProtocols.GetRelayProtocol(relay.Protocol);
             var request = new RequestArguments<BatchSubscribeParams>()
             {
-                Method = api.BatchSubscribe,
-                Params = new BatchSubscribeParams() { Topics = topics }
+                Method = api.BatchSubscribe, Params = new BatchSubscribeParams() { Topics = topics }
             };
             try
             {
@@ -638,12 +572,9 @@
             var topics = subscriptions.Select(s => s.Topic).ToArray();
             var relay = subscriptions[0].Relay;
             var result = await this.RpcBatchSubscribe(topics, relay);
-            OnBatchSubscribe(result.Select((r, i) => new ActiveSubscription()
-            {
-                Id = r,
-                Relay = relay,
-                Topic = topics[i]
-            }).ToArray());
+            OnBatchSubscribe(result
+                .Select((r, i) => new ActiveSubscription() { Id = r, Relay = relay, Topic = topics[i] })
+                .ToArray());
         }
 
         private void OnBatchSubscribe(ActiveSubscription[] subscriptions)
