﻿using System.Collections.ObjectModel;
using WalletConnectSharp.Core.Events;
using WalletConnectSharp.Core.Models;
using WalletConnectSharp.Core.Network;

namespace WalletConnectSharp.Core;

public class WalletConnectProtocol : IDisposable
{
    public static readonly string[] SigningMethods = new[]
    {
            "eth_sendTransaction",
            "eth_signTransaction",
            "eth_sign",
            "eth_signTypedData",
            "eth_signTypedData_v1",
            "eth_signTypedData_v2",
            "eth_signTypedData_v3",
            "eth_signTypedData_v4",
            "personal_sign",
        };

    public readonly EventDelegator Events;

    protected string Version = "1";
    protected string _bridgeUrl;
    protected string _key;
    protected byte[] _keyRaw;
    protected List<string> _activeTopics = new List<string>();

    public event EventHandler<WalletConnectProtocol> OnTransportConnect;
    public event EventHandler<WalletConnectProtocol> OnTransportDisconnect;

    public bool SessionConnected { get; protected set; }

    public bool Disconnected { get; protected set; }

    public bool Connected
    {
        get
        {
            return SessionConnected && TransportConnected;
        }
    }

    public bool Connecting { get; protected set; }

    public bool TransportConnected
    {
        get
        {
            return Transport != null &&
                   Transport.Connected &&
                   Transport.URL.Replace("https://", "").Replace("wss://", "") == _bridgeUrl.Replace("https://", "").Replace("wss://", "");
        }
    }

<<<<<<< HEAD
    public ITransport Transport { get; private set; }

    public ICipher Cipher { get; private set; }
=======
        public ITransport Transport { get; protected set; }

        public ICipher Cipher { get; protected set; }
        
        public ClientMeta DappMetadata { get; set; }
        
        public ClientMeta WalletMetadata { get; set; }
>>>>>>> ef6c86fd

    public ClientMeta DappMetadata { get; set; }

    public ClientMeta WalletMetadata { get; set; }

    public ReadOnlyCollection<string> ActiveTopics
    {
        get
        {
            return _activeTopics.AsReadOnly();
        }
    }

    public string PeerId
    {
        get;
        protected set;
    }


    /// <summary>
    /// Create a new WalletConnectProtocol object using a SavedSession as the session data. This will effectively resume
    /// the session, as long as the session data is valid
    /// </summary>
    /// <param name="savedSession">The SavedSession data to use. Cannot be null</param>
    /// <param name="transport">The transport interface to use for sending/receiving messages, null will result in the default transport being used</param>
    /// <param name="cipher">The cipher to use for encrypting and decrypting payload data, null will result in AESCipher being used</param>
    /// <param name="eventDelegator">The EventDelegator class to use, null will result in the default being used</param>
    /// <exception cref="ArgumentException">If a null SavedSession object was given</exception>
    public WalletConnectProtocol(SavedSession savedSession, ITransport transport = null,
                                ICipher cipher = null, EventDelegator eventDelegator = null)
    {
        if (savedSession == null)
            throw new ArgumentException("savedSession cannot be null");

        if (eventDelegator == null)
            eventDelegator = new EventDelegator();

        this.Events = eventDelegator;

        //TODO Do we need this for resuming?
        //_handshakeTopic = topicGuid.ToString();

        if (transport == null)
            transport = TransportFactory.Instance.BuildDefaultTransport(eventDelegator);

        this._bridgeUrl = savedSession.BridgeURL;
        this.Transport = transport;

        if (cipher == null)
            cipher = new AESCipher();

        this.Cipher = cipher;

        this._keyRaw = savedSession.KeyRaw;

        //Convert hex 
        this._key = savedSession.Key;

        this.PeerId = savedSession.PeerID;

        /*Transport.Open(this._bridgeUrl).ContinueWith(delegate(Task task)
        {
            Transport.Subscribe(savedSession.ClientID);
        });

        this.Connected = true;*/
    }

    /// <summary>
    /// Create a new WalletConnectProtocol object and create a new dApp session.
    /// </summary>
    /// <param name="clientMeta">The metadata to send to wallets</param>
    /// <param name="transport">The transport interface to use for sending/receiving messages, null will result in the default transport being used</param>
    /// <param name="cipher">The cipher to use for encrypting and decrypting payload data, null will result in AESCipher being used</param>
    /// <param name="chainId">The chainId this dApp is using</param>
    /// <param name="bridgeUrl">The bridgeURL to use to communicate with the wallet</param>
    /// <param name="eventDelegator">The EventDelegator class to use, null will result in the default being used</param>
    /// <exception cref="ArgumentException">If an invalid ClientMeta object was given</exception>
    public WalletConnectProtocol(ITransport transport = null,
        ICipher cipher = null,
        EventDelegator eventDelegator = null
    )
    {
        if (eventDelegator == null)
            eventDelegator = new EventDelegator();

        this.Events = eventDelegator;

        if (transport == null)
            transport = TransportFactory.Instance.BuildDefaultTransport(eventDelegator);

        this.Transport = transport;

        if (cipher == null)
            cipher = new AESCipher();

        this.Cipher = cipher;
    }

<<<<<<< HEAD
    protected async Task SetupTransport()
    {
        Transport.MessageReceived += TransportOnMessageReceived;

        await Transport.Open(this._bridgeUrl);

        //Debug.Log("[WalletConnect] Transport Opened");

        TriggerOnTransportConnect();
    }

    protected async Task DisconnectTransport()
    {
        await Transport.Close();

        Transport.MessageReceived -= TransportOnMessageReceived;

        if (OnTransportDisconnect != null)
            OnTransportDisconnect(this, this);
    }

    protected virtual void TriggerOnTransportConnect()
    {
        if (OnTransportConnect != null)
            OnTransportConnect(this, this);
    }

    public virtual async Task Connect()
    {
        await SetupTransport();
    }

    public async Task SubscribeAndListenToTopic(string topic)
    {
        await Transport.Subscribe(topic);

        ListenToTopic(topic);
    }

    public void ListenToTopic(string topic)
    {
        if (!_activeTopics.Contains(topic))
=======
        protected virtual void TriggerOnTransportConnect()
        {
            if (OnTransportConnect != null)
                OnTransportConnect(this, this);
        }
        
        public virtual async Task Connect()
        {
            await SetupTransport();
        }
        
        public virtual async Task SubscribeAndListenToTopic(string topic)
        {
            await Transport.Subscribe(topic);
            
            ListenToTopic(topic);
        }

        public virtual void ListenToTopic(string topic)
>>>>>>> ef6c86fd
        {
            _activeTopics.Add(topic);
        }
    }

<<<<<<< HEAD
    private async void TransportOnMessageReceived(object sender, MessageReceivedEventArgs e)
    {
        var networkMessage = e.Message;
=======
        protected async void TransportOnMessageReceived(object sender, MessageReceivedEventArgs e)
        {
            var networkMessage = e.Message;
>>>>>>> ef6c86fd

        if (!_activeTopics.Contains(networkMessage.Topic))
            return;

        var encryptedPayload = JsonConvert.DeserializeObject<EncryptedPayload>(networkMessage.Payload);

        var json = await Cipher.DecryptWithKey(_keyRaw, encryptedPayload);

        var response = JsonConvert.DeserializeObject<JsonRpcResponse>(json);

        bool wasResponse = false;
        if (response != null && response.Event != null)
            wasResponse = Events.Trigger(response.Event, json);

        if (!wasResponse)
        {
            var request = JsonConvert.DeserializeObject<JsonRpcRequest>(json);

            if (request != null && request.Method != null)
                Events.Trigger(request.Method, json);
        }
    }

    public async Task<TR> SendRequestAwaitResponse<T, TR>(T requestObject, object requestId, string sendingTopic = null,
        bool? forcePushNotification = null)
    {
        TaskCompletionSource<TR> response = new TaskCompletionSource<TR>(TaskCreationOptions.None);

<<<<<<< HEAD
        Events.ListenForGenericResponse<TR>(requestId, (sender, args) =>
=======
        public virtual async Task<TR> SendRequestAwaitResponse<T, TR>(T requestObject, object requestId, string sendingTopic = null,
            bool? forcePushNotification = null)
>>>>>>> ef6c86fd
        {
            response.SetResult(args.Response);
        });

        await SendRequest(requestObject, sendingTopic, forcePushNotification);

        return await response.Task;
    }

<<<<<<< HEAD
    public async Task SendRequest<T>(T requestObject, string sendingTopic = null, bool? forcePushNotification = null)
    {
        bool silent;
        if (forcePushNotification != null)
        {
            silent = (bool)!forcePushNotification;
        }
        else if (requestObject is JsonRpcRequest request)
=======
        public virtual async Task SendRequest<T>(T requestObject, string sendingTopic = null, bool? forcePushNotification = null)
>>>>>>> ef6c86fd
        {
            silent = request.Method.StartsWith("wc_") || !SigningMethods.Contains(request.Method);
        }
        else
        {
            silent = false;
        }

        string json = JsonConvert.SerializeObject(requestObject);

        var encrypted = await Cipher.EncryptWithKey(_keyRaw, json);

        if (sendingTopic == null)
            sendingTopic = PeerId;

        var message = new NetworkMessage()
        {
            Payload = JsonConvert.SerializeObject(encrypted),
            Silent = silent,
            Topic = sendingTopic,
            Type = "pub"
        };

        await this.Transport.SendMessage(message);
    }

    public void Dispose()
    {
        if (Transport != null)
        {
            Transport.Dispose();
            Transport = null;
        }
    }

    public virtual async Task Disconnect()
    {
        await DisconnectTransport();
    }
}<|MERGE_RESOLUTION|>--- conflicted
+++ resolved
@@ -55,19 +55,9 @@
         }
     }
 
-<<<<<<< HEAD
-    public ITransport Transport { get; private set; }
-
-    public ICipher Cipher { get; private set; }
-=======
-        public ITransport Transport { get; protected set; }
-
-        public ICipher Cipher { get; protected set; }
-        
-        public ClientMeta DappMetadata { get; set; }
-        
-        public ClientMeta WalletMetadata { get; set; }
->>>>>>> ef6c86fd
+    public ITransport Transport { get; protected set; }
+
+    public ICipher Cipher { get; protected set; }
 
     public ClientMeta DappMetadata { get; set; }
 
@@ -168,7 +158,6 @@
         this.Cipher = cipher;
     }
 
-<<<<<<< HEAD
     protected async Task SetupTransport()
     {
         Transport.MessageReceived += TransportOnMessageReceived;
@@ -201,51 +190,24 @@
         await SetupTransport();
     }
 
-    public async Task SubscribeAndListenToTopic(string topic)
+    public virtual async Task SubscribeAndListenToTopic(string topic)
     {
         await Transport.Subscribe(topic);
 
         ListenToTopic(topic);
     }
 
-    public void ListenToTopic(string topic)
+    public virtual void ListenToTopic(string topic)
     {
         if (!_activeTopics.Contains(topic))
-=======
-        protected virtual void TriggerOnTransportConnect()
-        {
-            if (OnTransportConnect != null)
-                OnTransportConnect(this, this);
-        }
-        
-        public virtual async Task Connect()
-        {
-            await SetupTransport();
-        }
-        
-        public virtual async Task SubscribeAndListenToTopic(string topic)
-        {
-            await Transport.Subscribe(topic);
-            
-            ListenToTopic(topic);
-        }
-
-        public virtual void ListenToTopic(string topic)
->>>>>>> ef6c86fd
         {
             _activeTopics.Add(topic);
         }
     }
 
-<<<<<<< HEAD
-    private async void TransportOnMessageReceived(object sender, MessageReceivedEventArgs e)
+    protected async void TransportOnMessageReceived(object sender, MessageReceivedEventArgs e)
     {
         var networkMessage = e.Message;
-=======
-        protected async void TransportOnMessageReceived(object sender, MessageReceivedEventArgs e)
-        {
-            var networkMessage = e.Message;
->>>>>>> ef6c86fd
 
         if (!_activeTopics.Contains(networkMessage.Topic))
             return;
@@ -269,17 +231,12 @@
         }
     }
 
-    public async Task<TR> SendRequestAwaitResponse<T, TR>(T requestObject, object requestId, string sendingTopic = null,
+    public virtual async Task<TR> SendRequestAwaitResponse<T, TR>(T requestObject, object requestId, string sendingTopic = null,
         bool? forcePushNotification = null)
     {
         TaskCompletionSource<TR> response = new TaskCompletionSource<TR>(TaskCreationOptions.None);
 
-<<<<<<< HEAD
         Events.ListenForGenericResponse<TR>(requestId, (sender, args) =>
-=======
-        public virtual async Task<TR> SendRequestAwaitResponse<T, TR>(T requestObject, object requestId, string sendingTopic = null,
-            bool? forcePushNotification = null)
->>>>>>> ef6c86fd
         {
             response.SetResult(args.Response);
         });
@@ -289,8 +246,7 @@
         return await response.Task;
     }
 
-<<<<<<< HEAD
-    public async Task SendRequest<T>(T requestObject, string sendingTopic = null, bool? forcePushNotification = null)
+    public virtual async Task SendRequest<T>(T requestObject, string sendingTopic = null, bool? forcePushNotification = null)
     {
         bool silent;
         if (forcePushNotification != null)
@@ -298,9 +254,6 @@
             silent = (bool)!forcePushNotification;
         }
         else if (requestObject is JsonRpcRequest request)
-=======
-        public virtual async Task SendRequest<T>(T requestObject, string sendingTopic = null, bool? forcePushNotification = null)
->>>>>>> ef6c86fd
         {
             silent = request.Method.StartsWith("wc_") || !SigningMethods.Contains(request.Method);
         }
