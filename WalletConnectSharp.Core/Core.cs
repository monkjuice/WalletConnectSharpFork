<<<<<<< HEAD
using System;
using System.Threading.Tasks;
using WalletConnectSharp.Core.Controllers;
using WalletConnectSharp.Core.Interfaces;
using WalletConnectSharp.Core.Models;
using WalletConnectSharp.Core.Models.Relay;
using WalletConnectSharp.Core.Models.Verify;
using WalletConnectSharp.Crypto;
using WalletConnectSharp.Crypto.Interfaces;
using WalletConnectSharp.Events;
using WalletConnectSharp.Storage;
using WalletConnectSharp.Storage.Interfaces;

namespace WalletConnectSharp.Core
{
    /// <summary>
    /// The Core module. This module holds all Core Modules and holds configuration data
    /// required by several Core Module.
    /// </summary>
    public class Core : ICore
    {
        /// <summary>
        /// The prefix string used for the storage key
        /// </summary>
        public static readonly string STORAGE_PREFIX = ICore.Protocol + "@" + ICore.Version + ":core:";

        private string _optName;
        
        /// <summary>
        /// The name of this module. 
        /// </summary>
        public string Name
        {
            get
            {
                return $"{_optName}-core";
            }
        }

        /// <summary>
        /// The current context of this module instance. 
        /// </summary>
        public string Context
        {
            get
            {
                return Name;
            }
        }

        /// <summary>
        /// 
        /// </summary>
        public EventDelegator Events { get; }
        
        /// <summary>
        /// If this module is initialized or not
        /// </summary>
        public bool Initialized { get; private set; }
        
        /// <summary>
        /// The url of the relay server to connect to in the <see cref="IRelayer"/> module
        /// </summary>
        public string RelayUrl { get; }
        
        /// <summary>
        /// The Project ID to use for authentication on the relay server
        /// </summary>
        public string ProjectId { get; }
        
        /// <summary>
        /// The <see cref="IHeartBeat"/> module this Core module is using
        /// </summary>
        public IHeartBeat HeartBeat { get; }
        
        /// <summary>
        /// The <see cref="ICrypto"/> module this Core module is using
        /// </summary>
        public ICrypto Crypto { get; }
        
        /// <summary>
        /// The <see cref="IRelayer"/> module this Core module is using
        /// </summary>
        public IRelayer Relayer { get; }
        
        /// <summary>
        /// The <see cref="IKeyValueStorage"/> module this Core module is using. All
        /// Core Modules should use this for storage.
        /// </summary>
        public IKeyValueStorage Storage { get; }

        /// <summary>
        /// The <see cref="ITypedMessageHandler"/> module this Core module is using. Use this for handling
        /// custom message types (request or response) and for sending messages (request, responses or errors)
        /// </summary>
        public ITypedMessageHandler MessageHandler { get; }

        /// <summary>
        /// The <see cref="IExpirer"/> module this Sign Client is using to track expiration dates
        /// </summary>
        public IExpirer Expirer { get; }

        /// <summary>
        /// The <see cref="IJsonRpcHistoryFactory"/> factory this Sign Client module is using. Used for storing
        /// JSON RPC request and responses of various types T, TR
        /// </summary>
        public IJsonRpcHistoryFactory History { get; }

        /// <summary>
        /// The <see cref="IPairing"/> module this Core module is using. Used for pairing two peers
        /// with each other and keeping track of pairing state
        /// </summary>
        public IPairing Pairing { get; }
        
        /// <summary>
        /// The <see cref="Verifier"/> module that is used to resolve origins
        /// of a given attestation Id.
        /// </summary>
        public Verifier Verify { get; }

        /// <summary>
        /// Create a new Core with the given options.
        /// </summary>
        /// <param name="options">The options to use to configure the new Core module</param>
        public Core(CoreOptions options = null)
        {
            if (options == null)
            {
                var storage = new InMemoryStorage();
                options = new CoreOptions()
                {
                    KeyChain = new KeyChain(storage),
                    ProjectId = null,
                    RelayUrl = null,
                    Storage = storage
                };
            }

            if (options.Storage == null)
            {
                options.Storage = new FileSystemStorage();
            }

            if (options.KeyChain == null)
            {
                options.KeyChain = new KeyChain(options.Storage);
            }

            ProjectId = options.ProjectId;
            RelayUrl = options.RelayUrl;
            Crypto = new Crypto.Crypto(options.KeyChain);
            Storage = options.Storage;
            HeartBeat = new HeartBeat();
            _optName = options.Name;
            Events = new EventDelegator(this);
            Expirer = new Expirer(this);
            Pairing = new Pairing(this);
            Verify = new Verifier();
            
            Relayer = new Relayer(new RelayerOptions()
            {
                Core = this,
                ProjectId = ProjectId,
                RelayUrl = options.RelayUrl
            });

            MessageHandler = new TypedMessageHandler(this);
            History = new JsonRpcHistoryFactory(this);
        }

        /// <summary>
        /// Start this module, this will initialize all Core Modules. If this module has already been
        /// initialized, then nothing will happen
        /// </summary>
        public async Task Start()
        {
            if (Initialized) return;

            Initialized = true;
            await Initialize();
        }

        private async Task Initialize()
        {
            await Storage.Init();
            await Crypto.Init();
            await Relayer.Init();
            await HeartBeat.Init();
            await Expirer.Init();
            await MessageHandler.Init();
            await Pairing.Init();
        }
    }
=======
﻿namespace WalletConnectSharp.Core
{
    [Obsolete("This class has been renamed to WalletConnectCore, and will be removed in 2.1.x.", false)]
    public class Core : WalletConnectCore {  }
>>>>>>> 054926ea
}<|MERGE_RESOLUTION|>--- conflicted
+++ resolved
@@ -1,201 +1,5 @@
-<<<<<<< HEAD
-using System;
-using System.Threading.Tasks;
-using WalletConnectSharp.Core.Controllers;
-using WalletConnectSharp.Core.Interfaces;
-using WalletConnectSharp.Core.Models;
-using WalletConnectSharp.Core.Models.Relay;
-using WalletConnectSharp.Core.Models.Verify;
-using WalletConnectSharp.Crypto;
-using WalletConnectSharp.Crypto.Interfaces;
-using WalletConnectSharp.Events;
-using WalletConnectSharp.Storage;
-using WalletConnectSharp.Storage.Interfaces;
-
-namespace WalletConnectSharp.Core
-{
-    /// <summary>
-    /// The Core module. This module holds all Core Modules and holds configuration data
-    /// required by several Core Module.
-    /// </summary>
-    public class Core : ICore
-    {
-        /// <summary>
-        /// The prefix string used for the storage key
-        /// </summary>
-        public static readonly string STORAGE_PREFIX = ICore.Protocol + "@" + ICore.Version + ":core:";
-
-        private string _optName;
-        
-        /// <summary>
-        /// The name of this module. 
-        /// </summary>
-        public string Name
-        {
-            get
-            {
-                return $"{_optName}-core";
-            }
-        }
-
-        /// <summary>
-        /// The current context of this module instance. 
-        /// </summary>
-        public string Context
-        {
-            get
-            {
-                return Name;
-            }
-        }
-
-        /// <summary>
-        /// 
-        /// </summary>
-        public EventDelegator Events { get; }
-        
-        /// <summary>
-        /// If this module is initialized or not
-        /// </summary>
-        public bool Initialized { get; private set; }
-        
-        /// <summary>
-        /// The url of the relay server to connect to in the <see cref="IRelayer"/> module
-        /// </summary>
-        public string RelayUrl { get; }
-        
-        /// <summary>
-        /// The Project ID to use for authentication on the relay server
-        /// </summary>
-        public string ProjectId { get; }
-        
-        /// <summary>
-        /// The <see cref="IHeartBeat"/> module this Core module is using
-        /// </summary>
-        public IHeartBeat HeartBeat { get; }
-        
-        /// <summary>
-        /// The <see cref="ICrypto"/> module this Core module is using
-        /// </summary>
-        public ICrypto Crypto { get; }
-        
-        /// <summary>
-        /// The <see cref="IRelayer"/> module this Core module is using
-        /// </summary>
-        public IRelayer Relayer { get; }
-        
-        /// <summary>
-        /// The <see cref="IKeyValueStorage"/> module this Core module is using. All
-        /// Core Modules should use this for storage.
-        /// </summary>
-        public IKeyValueStorage Storage { get; }
-
-        /// <summary>
-        /// The <see cref="ITypedMessageHandler"/> module this Core module is using. Use this for handling
-        /// custom message types (request or response) and for sending messages (request, responses or errors)
-        /// </summary>
-        public ITypedMessageHandler MessageHandler { get; }
-
-        /// <summary>
-        /// The <see cref="IExpirer"/> module this Sign Client is using to track expiration dates
-        /// </summary>
-        public IExpirer Expirer { get; }
-
-        /// <summary>
-        /// The <see cref="IJsonRpcHistoryFactory"/> factory this Sign Client module is using. Used for storing
-        /// JSON RPC request and responses of various types T, TR
-        /// </summary>
-        public IJsonRpcHistoryFactory History { get; }
-
-        /// <summary>
-        /// The <see cref="IPairing"/> module this Core module is using. Used for pairing two peers
-        /// with each other and keeping track of pairing state
-        /// </summary>
-        public IPairing Pairing { get; }
-        
-        /// <summary>
-        /// The <see cref="Verifier"/> module that is used to resolve origins
-        /// of a given attestation Id.
-        /// </summary>
-        public Verifier Verify { get; }
-
-        /// <summary>
-        /// Create a new Core with the given options.
-        /// </summary>
-        /// <param name="options">The options to use to configure the new Core module</param>
-        public Core(CoreOptions options = null)
-        {
-            if (options == null)
-            {
-                var storage = new InMemoryStorage();
-                options = new CoreOptions()
-                {
-                    KeyChain = new KeyChain(storage),
-                    ProjectId = null,
-                    RelayUrl = null,
-                    Storage = storage
-                };
-            }
-
-            if (options.Storage == null)
-            {
-                options.Storage = new FileSystemStorage();
-            }
-
-            if (options.KeyChain == null)
-            {
-                options.KeyChain = new KeyChain(options.Storage);
-            }
-
-            ProjectId = options.ProjectId;
-            RelayUrl = options.RelayUrl;
-            Crypto = new Crypto.Crypto(options.KeyChain);
-            Storage = options.Storage;
-            HeartBeat = new HeartBeat();
-            _optName = options.Name;
-            Events = new EventDelegator(this);
-            Expirer = new Expirer(this);
-            Pairing = new Pairing(this);
-            Verify = new Verifier();
-            
-            Relayer = new Relayer(new RelayerOptions()
-            {
-                Core = this,
-                ProjectId = ProjectId,
-                RelayUrl = options.RelayUrl
-            });
-
-            MessageHandler = new TypedMessageHandler(this);
-            History = new JsonRpcHistoryFactory(this);
-        }
-
-        /// <summary>
-        /// Start this module, this will initialize all Core Modules. If this module has already been
-        /// initialized, then nothing will happen
-        /// </summary>
-        public async Task Start()
-        {
-            if (Initialized) return;
-
-            Initialized = true;
-            await Initialize();
-        }
-
-        private async Task Initialize()
-        {
-            await Storage.Init();
-            await Crypto.Init();
-            await Relayer.Init();
-            await HeartBeat.Init();
-            await Expirer.Init();
-            await MessageHandler.Init();
-            await Pairing.Init();
-        }
-    }
-=======
 ﻿namespace WalletConnectSharp.Core
 {
     [Obsolete("This class has been renamed to WalletConnectCore, and will be removed in 2.1.x.", false)]
     public class Core : WalletConnectCore {  }
->>>>>>> 054926ea
 }