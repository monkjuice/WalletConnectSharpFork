--- conflicted
+++ resolved
@@ -8,7 +8,7 @@
 public static class Chains
 {
     /// <summary>
-    /// The Ethereum Mainnet Chain with a Chain Id of 0x1
+    /// The Ethereum Mainnet Chain with a Chain Id of 0x1 (1)
     /// </summary>
     public static EthChain EthereumChainId = new EthChain()
     {
@@ -16,7 +16,7 @@
     };
 
     /// <summary>
-    /// The Expanse Chain with a Chain Id of 0x2
+    /// The Expanse Chain with a Chain Id of 0x2 (2)
     /// </summary>
     public static EthChain ExpanseChainId = new EthChain()
     {
@@ -24,7 +24,7 @@
     };
 
     /// <summary>
-    /// The Ropsten Chain with a Chain Id of 0x3
+    /// The Ropsten Chain with a Chain Id of 0x3 (3)
     /// </summary>
     public static EthChain RopstenChainId = new EthChain()
     {
@@ -32,7 +32,7 @@
     };
 
     /// <summary>
-    /// The Rinkeby Chain with a Chain Id of 0x4
+    /// The Rinkeby Chain with a Chain Id of 0x4 (4)
     /// </summary>
     public static EthChain RinkebyChainId = new EthChain()
     {
@@ -40,7 +40,7 @@
     };
 
     /// <summary>
-    /// The Görli Chain with a Chain Id of 0x5
+    /// The Görli Chain with a Chain Id of 0x5 (5)
     /// </summary>
     public static EthChain GörliChainId = new EthChain()
     {
@@ -48,93 +48,42 @@
     };
 
     /// <summary>
-    /// The Kotti Chain with a Chain Id of 0x6
+    /// The Kotti Chain with a Chain Id of 0x6 (6)
     /// </summary>
     public static EthChain KottiChainId = new EthChain()
     {
-<<<<<<< HEAD
         chainId = "0x6"
     };
-=======
-        /// <summary>
-        /// The Ethereum Mainnet Chain with a Chain Id of 0x1 (1)
-        /// </summary>
-        public static EthChain EthereumChainId = new EthChain()
-        {
-            chainId = "0x1"
-        };
-        
-        /// <summary>
-        /// The Expanse Chain with a Chain Id of 0x2 (2)
-        /// </summary>
-        public static EthChain ExpanseChainId = new EthChain()
-        {
-            chainId = "0x2"
-        };
-        
-        /// <summary>
-        /// The Ropsten Chain with a Chain Id of 0x3 (3)
-        /// </summary>
-        public static EthChain RopstenChainId = new EthChain()
-        {
-            chainId = "0x3"
-        };
-        
-        /// <summary>
-        /// The Rinkeby Chain with a Chain Id of 0x4 (4)
-        /// </summary>
-        public static EthChain RinkebyChainId = new EthChain()
-        {
-            chainId = "0x4"
-        };
-        
-        /// <summary>
-        /// The Görli Chain with a Chain Id of 0x5 (5)
-        /// </summary>
-        public static EthChain GörliChainId = new EthChain()
-        {
-            chainId = "0x5"
-        };
-        
-        /// <summary>
-        /// The Kotti Chain with a Chain Id of 0x6 (6)
-        /// </summary>
-        public static EthChain KottiChainId = new EthChain()
-        {
-            chainId = "0x6"
-        };
 
-        /// <summary>
-        /// The Kotti Chain with a Chain Id of 0xa (10)
-        /// </summary>
-        public static EthChain OptimismChainId = new EthChain()
-        {
-            chainId = "0xa"
-        };
+    /// <summary>
+    /// The Kotti Chain with a Chain Id of 0xa (10)
+    /// </summary>
+    public static EthChain OptimismChainId = new EthChain()
+    {
+        chainId = "0xa"
+    };
 
-        /// <summary>
-        /// The Gnosis Chain with a Chain Id of 0x64 (100)
-        /// </summary>
-        public static EthChain GnosisChainId = new EthChain()
-        {
-            chainId = "0x64"
-        };
+    /// <summary>
+    /// The Gnosis Chain with a Chain Id of 0x64 (100)
+    /// </summary>
+    public static EthChain GnosisChainId = new EthChain()
+    {
+        chainId = "0x64"
+    };
 
-        /// <summary>
-        /// The Polygon Chain with a Chain Id of 0x89 (137)
-        /// </summary>
-        public static EthChain PolygonChainId = new EthChain()
-        {
-            chainId = "0x89"
-        };
+    /// <summary>
+    /// The Polygon Chain with a Chain Id of 0x89 (137)
+    /// </summary>
+    public static EthChain PolygonChainId = new EthChain()
+    {
+        chainId = "0x89"
+    };
 
-        /// <summary>
-        /// The Arbitrum One Chain with a Chain Id of 0xa4b1 (42161)
-        /// </summary>
-        public static EthChain ArbitrumOneChainId = new EthChain()
-        {
-            chainId = "0xa4b1"
-        };
-    }
->>>>>>> ef6c86fd
+    /// <summary>
+    /// The Arbitrum One Chain with a Chain Id of 0xa4b1 (42161)
+    /// </summary>
+    public static EthChain ArbitrumOneChainId = new EthChain()
+    {
+        chainId = "0xa4b1"
+    };
 }