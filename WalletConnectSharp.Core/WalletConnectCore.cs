using WalletConnectSharp.Common.Logging;
using WalletConnectSharp.Core.Controllers;
using WalletConnectSharp.Core.Interfaces;
using WalletConnectSharp.Core.Models;
using WalletConnectSharp.Core.Models.Relay;
using WalletConnectSharp.Core.Models.Verify;
using WalletConnectSharp.Crypto;
using WalletConnectSharp.Crypto.Interfaces;
<<<<<<< HEAD
=======
using WalletConnectSharp.Events;
using WalletConnectSharp.Network;
>>>>>>> 025e0e7c
using WalletConnectSharp.Storage;
using WalletConnectSharp.Storage.Interfaces;
using WalletConnectSharp.Network.Websocket;

namespace WalletConnectSharp.Core
{
    /// <summary>
    /// The Core module. This module holds all Core Modules and holds configuration data
    /// required by several Core Module.
    /// </summary>
    public class WalletConnectCore : ICore
    {
        /// <summary>
        /// The prefix string used for the storage key
        /// </summary>
        public static readonly string STORAGE_PREFIX = ICore.Protocol + "@" + ICore.Version + ":core:";

        private string _optName;

        /// <summary>
        /// The name of this module. 
        /// </summary>
        public string Name
        {
            get
            {
                return $"{_optName}-core";
            }
        }

        private string guid = "";

        /// <summary>
        /// The current context of this module instance. 
        /// </summary>
        public string Context
        {
            get
            {
                return $"{Name}{guid}";
            }
        }
<<<<<<< HEAD
        
=======

        /// <summary>
        /// 
        /// </summary>
        public EventDelegator Events { get; }

>>>>>>> 025e0e7c
        /// <summary>
        /// If this module is initialized or not
        /// </summary>
        public bool Initialized { get; private set; }

        /// <summary>
        /// The url of the relay server to connect to in the <see cref="IRelayer"/> module
        /// </summary>
        public string RelayUrl { get; }

        /// <summary>
        /// The Project ID to use for authentication on the relay server
        /// </summary>
        public string ProjectId { get; }

        /// <summary>
        /// The <see cref="IHeartBeat"/> module this Core module is using
        /// </summary>
        public IHeartBeat HeartBeat { get; }

        /// <summary>
        /// The <see cref="ICrypto"/> module this Core module is using
        /// </summary>
        public ICrypto Crypto { get; }

        /// <summary>
        /// The <see cref="IRelayer"/> module this Core module is using
        /// </summary>
        public IRelayer Relayer { get; }

        /// <summary>
        /// The <see cref="IKeyValueStorage"/> module this Core module is using. All
        /// Core Modules should use this for storage.
        /// </summary>
        public IKeyValueStorage Storage { get; }

        /// <summary>
        /// The <see cref="ITypedMessageHandler"/> module this Core module is using. Use this for handling
        /// custom message types (request or response) and for sending messages (request, responses or errors)
        /// </summary>
        public ITypedMessageHandler MessageHandler { get; }

        /// <summary>
        /// The <see cref="IExpirer"/> module this Sign Client is using to track expiration dates
        /// </summary>
        public IExpirer Expirer { get; }

        /// <summary>
        /// The <see cref="IJsonRpcHistoryFactory"/> factory this Sign Client module is using. Used for storing
        /// JSON RPC request and responses of various types T, TR
        /// </summary>
        public IJsonRpcHistoryFactory History { get; }

        /// <summary>
        /// The <see cref="IPairing"/> module this Core module is using. Used for pairing two peers
        /// with each other and keeping track of pairing state
        /// </summary>
        public IPairing Pairing { get; }

        public Verifier Verify { get; }

        public CoreOptions Options { get; }

        /// <summary>
        /// Create a new Core with the given options.
        /// </summary>
        /// <param name="options">The options to use to configure the new Core module</param>
        public WalletConnectCore(CoreOptions options = null)
        {
            if (options == null)
            {
                var storage = new InMemoryStorage();
                options = new CoreOptions()
                {
                    KeyChain = new KeyChain(storage), ProjectId = null, RelayUrl = null, Storage = storage
                };
            }

            if (options.Storage == null)
            {
                options.Storage = new FileSystemStorage();
            }


            options.ConnectionBuilder ??= new WebsocketConnectionBuilder();
            options.RelayUrlBuilder ??= new RelayUrlBuilder();

            Options = options;
            ProjectId = options.ProjectId;
            RelayUrl = options.RelayUrl;
            Storage = options.Storage;

            if (options.CryptoModule != null)
            {
                Crypto = options.CryptoModule;
            }
            else
            {
                if (options.KeyChain == null)
                {
                    options.KeyChain = new KeyChain(options.Storage);
                }

                Crypto = new Crypto.Crypto(options.KeyChain);
            }

            HeartBeat = new HeartBeat();
            _optName = options.Name;

            Expirer = new Expirer(this);
            Pairing = new Pairing(this);
            Verify = new Verifier();

            Relayer = new Relayer(new RelayerOptions()
            {
                Core = this,
                ProjectId = ProjectId,
                RelayUrl = options.RelayUrl,
                ConnectionTimeout = options.ConnectionTimeout,
                RelayUrlBuilder = options.RelayUrlBuilder
            });

            MessageHandler = new TypedMessageHandler(this);
            History = new JsonRpcHistoryFactory(this);
        }

        /// <summary>
        /// Start this module, this will initialize all Core Modules. If this module has already been
        /// initialized, then nothing will happen
        /// </summary>
        public async Task Start()
        {
            if (Initialized) return;

            Initialized = true;
            await Initialize();
        }

        private async Task Initialize()
        {
            await Storage.Init();
            await Crypto.Init();
            await Relayer.Init();
            await HeartBeat.Init();
            await Expirer.Init();
            await MessageHandler.Init();
            await Pairing.Init();
        }

        public void Dispose()
        {
            HeartBeat?.Dispose();
            Crypto?.Dispose();
            Relayer?.Dispose();
            Storage?.Dispose();
            MessageHandler?.Dispose();
            Expirer?.Dispose();
            Pairing?.Dispose();
        }
    }
}<|MERGE_RESOLUTION|>--- conflicted
+++ resolved
@@ -1,4 +1,3 @@
-using WalletConnectSharp.Common.Logging;
 using WalletConnectSharp.Core.Controllers;
 using WalletConnectSharp.Core.Interfaces;
 using WalletConnectSharp.Core.Models;
@@ -6,11 +5,7 @@
 using WalletConnectSharp.Core.Models.Verify;
 using WalletConnectSharp.Crypto;
 using WalletConnectSharp.Crypto.Interfaces;
-<<<<<<< HEAD
-=======
-using WalletConnectSharp.Events;
 using WalletConnectSharp.Network;
->>>>>>> 025e0e7c
 using WalletConnectSharp.Storage;
 using WalletConnectSharp.Storage.Interfaces;
 using WalletConnectSharp.Network.Websocket;
@@ -53,16 +48,7 @@
                 return $"{Name}{guid}";
             }
         }
-<<<<<<< HEAD
-        
-=======
-
-        /// <summary>
-        /// 
-        /// </summary>
-        public EventDelegator Events { get; }
-
->>>>>>> 025e0e7c
+
         /// <summary>
         /// If this module is initialized or not
         /// </summary>
