using System;
using System.Collections.Generic;
using System.Linq;
using System.Threading.Tasks;
using Newtonsoft.Json;
using WalletConnectSharp.Common.Model.Errors;
using WalletConnectSharp.Core.Interfaces;
using WalletConnectSharp.Core.Models.Relay;
using WalletConnectSharp.Network.Models;
using WalletConnectSharp.Sign.Interfaces;
using WalletConnectSharp.Sign.Models.Engine;

namespace WalletConnectSharp.Sign.Models
{
    /// <summary>
    /// A struct that stores proposal data, including the id of the proposal, when the
    /// proposal expires and other information
    /// </summary>
    public struct ProposalStruct : IKeyHolder<long>
    {
        /// <summary>
        /// The id of this proposal
        /// </summary>
        [JsonProperty("id")]
        public long? Id { get; set; }

        /// <summary>
        /// This is the key field, mapped to the Id. Implemented for <see cref="IKeyHolder{TKey}"/>
        /// so this struct can be stored using <see cref="IStore{TKey,TValue}"/>
        /// </summary>
        [JsonIgnore]
        public long Key
        {
            get
            {
                return (long) Id;
            }
        }
        
        /// <summary>
        /// When this proposal expires
        /// </summary>
        [JsonProperty("expiry")]
        public long? Expiry { get; set; }
        
        /// <summary>
        /// Relay protocol options for this proposal
        /// </summary>
        [JsonProperty("relays")]
        public ProtocolOptions[] Relays { get; set; }
        
        /// <summary>
        /// The participant that created this proposal
        /// </summary>
        [JsonProperty("proposer")]
        public Participant Proposer { get; set; }
        
        /// <summary>
        /// The required namespaces for this proposal requests
        /// </summary>
        [JsonProperty("requiredNamespaces")]
        public RequiredNamespaces RequiredNamespaces { get; set; }
        
        /// <summary>
        /// The optional namespaces for this proposal requests
        /// </summary>
        [JsonProperty("optionalNamespaces")]
        public Dictionary<string, RequiredNamespace> OptionalNamespaces { get; set; }
        
        /// <summary>
        /// Custom session properties for this proposal request
        /// </summary>
        [JsonProperty("sessionProperties")]
        public Dictionary<string, string> SessionProperties { get; set; }

        /// <summary>
        /// The pairing topic this proposal lives in
        /// </summary>
        [JsonProperty("pairingTopic")]
        public string PairingTopic { get; set; }

        /// <summary>
        /// Approve this proposal with a single address and (optional) protocol options. The
        /// protocolOption given must exist in this proposal
        /// </summary>
        /// <param name="approvedAccount">The account address that approves this proposal</param>
        /// <param name="protocolOption">(optional) The protocol option to use. If left null, then the first protocol
        /// option in this proposal will be chosen</param>
        /// <returns>The <see cref="ApproveParams"/> that can be given to <see cref="IEngineAPI.Approve(ApproveParams)"/></returns>
        public ApproveParams ApproveProposal(string approvedAccount, ProtocolOptions protocolOption = null)
        {
            return ApproveProposal(new[] { approvedAccount }, protocolOption);
        }

        /// <summary>
        /// Approve this proposal with am array of addresses and (optional) protocol options. The
        /// protocolOption given must exist in this proposal
        /// </summary>
        /// <param name="approvedAccounts">The account addresses that are approved in this proposal</param>
        /// <param name="protocolOption">(optional) The protocol option to use. If left null, then the first protocol
        /// option in this proposal will be chosen.</param>
        /// <returns>The <see cref="ApproveParams"/> that can be given to <see cref="IEngineAPI.Approve(ApproveParams)"/></returns>
        public ApproveParams ApproveProposal(string[] approvedAccounts, ProtocolOptions protocolOption = null)
        {
            if (Id == null)
                throw new Exception("Proposal has no set Id");
            if (protocolOption == null)
                protocolOption = Relays[0];
            else if (Relays.All(r => r.Protocol != protocolOption.Protocol))
                throw new Exception("Requested protocol not in proposal");

            var relayProtocol = protocolOption.Protocol;

            var namespaces = new Namespaces();
            foreach (var key in RequiredNamespaces.Keys)
            {
                var rn = RequiredNamespaces[key];
                var allAccounts = (from chain in rn.Chains from account in approvedAccounts select $"{chain}:{account}").ToArray();
                
                namespaces.Add(key, new Namespace()
                {
                    Accounts = allAccounts,
                    Events = rn.Events,
                    Methods = rn.Methods
                });
            }
<<<<<<< HEAD
            
            foreach (var key in OptionalNamespaces.Keys)
            {
                var rn = OptionalNamespaces[key];
                var allAccounts = (from chain in rn.Chains from account in approvedAccounts select $"{chain}:{account}").ToArray();
                
                namespaces.Add(key, new Namespace()
                {
                    Accounts = allAccounts,
                    Events = rn.Events,
                    Methods = rn.Methods
                });
=======
            if (OptionalNamespaces != null)
            {
                foreach (var key in OptionalNamespaces.Keys)
                {
                    var rn = OptionalNamespaces[key];
                    var allAccounts = (from chain in rn.Chains from account in approvedAccounts select $"{chain}:{account}").ToArray();
                
                    namespaces.Add(key, new Namespace()
                    {
                        Accounts = allAccounts,
                        Events = rn.Events,
                        Methods = rn.Methods
                    });
                }
                
>>>>>>> d0a82f62
            }

            return new ApproveParams()
            {
                Id = Id.Value,
                RelayProtocol = relayProtocol,
                Namespaces = namespaces,
                SessionProperties = SessionProperties,
            };
        }

        /// <summary>
        /// Reject this proposal with the given <see cref="ErrorResponse"/>. This
        /// will return a <see cref="RejectParams"/> which must be used in <see cref="IEngineAPI.Reject(RejectParams)"/>
        /// </summary>
        /// <param name="error">The error reason this proposal was rejected</param>
        /// <returns>A new <see cref="RejectParams"/> object which must be used in <see cref="IEngineAPI.Reject(RejectParams)"/></returns>
        /// <exception cref="Exception">If this proposal has no Id</exception>
        public RejectParams RejectProposal(ErrorResponse error)
        {
            if (Id == null)
                throw new Exception("Proposal has no set Id");

            return new RejectParams() {Id = Id.Value, Reason = error};
        }

        /// <summary>
        /// Reject this proposal with the given message. This
        /// will return a <see cref="RejectParams"/> which must be used in <see cref="IEngineAPI.Reject(RejectParams)"/>
        /// </summary>
        /// <param name="message">The reason message this proposal was rejected</param>
        /// <returns>A new <see cref="RejectParams"/> object which must be used in <see cref="IEngineAPI.Reject(RejectParams)"/></returns>
        /// <exception cref="Exception">If this proposal has no Id</exception>
        public RejectParams RejectProposal(string message = null)
        {
            if (Id == null)
                throw new Exception("Proposal has no set Id");
            
            if (message == null)
                message = "Proposal denied by remote host";
            
            return RejectProposal(new ErrorResponse()
            {
                Message = message,
                Code = (long) ErrorType.USER_DISCONNECTED
            });
        }
    }
}<|MERGE_RESOLUTION|>--- conflicted
+++ resolved
@@ -124,20 +124,6 @@
                     Methods = rn.Methods
                 });
             }
-<<<<<<< HEAD
-            
-            foreach (var key in OptionalNamespaces.Keys)
-            {
-                var rn = OptionalNamespaces[key];
-                var allAccounts = (from chain in rn.Chains from account in approvedAccounts select $"{chain}:{account}").ToArray();
-                
-                namespaces.Add(key, new Namespace()
-                {
-                    Accounts = allAccounts,
-                    Events = rn.Events,
-                    Methods = rn.Methods
-                });
-=======
             if (OptionalNamespaces != null)
             {
                 foreach (var key in OptionalNamespaces.Keys)
@@ -153,7 +139,6 @@
                     });
                 }
                 
->>>>>>> d0a82f62
             }
 
             return new ApproveParams()
