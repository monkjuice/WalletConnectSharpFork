using System;
using System.Collections.Generic;
using System.Linq;
using System.Threading.Tasks;
using Newtonsoft.Json;
using WalletConnectSharp.Common.Model.Errors;
using WalletConnectSharp.Core.Interfaces;
using WalletConnectSharp.Core.Models.Relay;
using WalletConnectSharp.Network.Models;
using WalletConnectSharp.Sign.Interfaces;
using WalletConnectSharp.Sign.Models.Engine;

namespace WalletConnectSharp.Sign.Models
{
    /// <summary>
    /// A struct that stores proposal data, including the id of the proposal, when the
    /// proposal expires and other information
    /// </summary>
    public struct ProposalStruct : IKeyHolder<long>
    {
        /// <summary>
        /// The id of this proposal
        /// </summary>
        [JsonProperty("id")]
<<<<<<< HEAD
        public long Id { get; set; }
=======
        public long? Id;
>>>>>>> a815c865

        /// <summary>
        /// This is the key field, mapped to the Id. Implemented for <see cref="IKeyHolder{TKey}"/>
        /// so this struct can be stored using <see cref="IStore{TKey,TValue}"/>
        /// </summary>
        [JsonIgnore]
        public long Key
        {
            get
            {
                return (long) Id;
            }
        }
        
        /// <summary>
        /// When this proposal expires
        /// </summary>
        [JsonProperty("expiry")]
        public long? Expiry;
        
        /// <summary>
        /// Relay protocol options for this proposal
        /// </summary>
        [JsonProperty("relays")]
        public ProtocolOptions[] Relays;
        
        /// <summary>
        /// The participant that created this proposal
        /// </summary>
        [JsonProperty("proposer")]
        public Participant Proposer;
        
        /// <summary>
        /// The required namespaces for this proposal requests
        /// </summary>
        [JsonProperty("requiredNamespaces")]
        public RequiredNamespaces RequiredNamespaces;
        
        /// <summary>
        /// The optional namespaces for this proposal requests
        /// </summary>
        [JsonProperty("optionalNamespaces")]
        public Dictionary<string, ProposedNamespace> OptionalNamespaces;
        
        /// <summary>
        /// Custom session properties for this proposal request
        /// </summary>
        [JsonProperty("sessionProperties")]
        public Dictionary<string, string> SessionProperties;

        /// <summary>
        /// The pairing topic this proposal lives in
        /// </summary>
        [JsonProperty("pairingTopic")]
        public string PairingTopic;

        /// <summary>
        /// Approve this proposal with a single address and (optional) protocol options. The
        /// protocolOption given must exist in this proposal
        /// </summary>
        /// <param name="approvedAccount">The account address that approves this proposal</param>
        /// <param name="protocolOption">(optional) The protocol option to use. If left null, then the first protocol
        /// option in this proposal will be chosen</param>
        /// <returns>The <see cref="ApproveParams"/> that can be given to <see cref="IEngineAPI.Approve(ApproveParams)"/></returns>
        public ApproveParams ApproveProposal(string approvedAccount, ProtocolOptions protocolOption = null)
        {
            return ApproveProposal(new[] { approvedAccount }, protocolOption);
        }

        /// <summary>
        /// Approve this proposal with am array of addresses and (optional) protocol options. The
        /// protocolOption given must exist in this proposal
        /// </summary>
        /// <param name="approvedAccounts">The account addresses that are approved in this proposal</param>
        /// <param name="protocolOption">(optional) The protocol option to use. If left null, then the first protocol
        /// option in this proposal will be chosen.</param>
        /// <returns>The <see cref="ApproveParams"/> that can be given to <see cref="IEngineAPI.Approve(ApproveParams)"/></returns>
        public ApproveParams ApproveProposal(string[] approvedAccounts, ProtocolOptions protocolOption = null)
        {
            if (Id == null)
                throw new Exception("Proposal has no set Id");
            if (protocolOption == null)
                protocolOption = Relays[0];
            else if (Relays.All(r => r.Protocol != protocolOption.Protocol))
                throw new Exception("Requested protocol not in proposal");

            var relayProtocol = protocolOption.Protocol;

            var namespaces = new Namespaces();
            foreach (var key in RequiredNamespaces.Keys)
            {
                var rn = RequiredNamespaces[key];
                var allAccounts = (from chain in rn.Chains from account in approvedAccounts select $"{chain}:{account}").ToArray();
                
                namespaces.Add(key, new Namespace()
                {
                    Accounts = allAccounts,
                    Events = rn.Events,
                    Methods = rn.Methods
                });
            }
            if (OptionalNamespaces != null)
            {
                foreach (var key in OptionalNamespaces.Keys)
                {
                    var rn = OptionalNamespaces[key];
                    var allAccounts = (from chain in rn.Chains from account in approvedAccounts select $"{chain}:{account}").ToArray();
                
                    namespaces.Add(key, new Namespace()
                    {
                        Accounts = allAccounts,
                        Events = rn.Events,
                        Methods = rn.Methods
                    });
                }
                
            }

            return new ApproveParams()
            {
                Id = Id,
                RelayProtocol = relayProtocol,
                Namespaces = namespaces,
                SessionProperties = SessionProperties,
            };
        }

        /// <summary>
        /// Reject this proposal with the given <see cref="Error"/>. This
        /// will return a <see cref="RejectParams"/> which must be used in <see cref="IEngineAPI.Reject(RejectParams)"/>
        /// </summary>
        /// <param name="error">The error reason this proposal was rejected</param>
        /// <returns>A new <see cref="RejectParams"/> object which must be used in <see cref="IEngineAPI.Reject(RejectParams)"/></returns>
        /// <exception cref="Exception">If this proposal has no Id</exception>
        public RejectParams RejectProposal(Error error)
        {
            if (Id == null)
                throw new Exception("Proposal has no set Id");

            return new RejectParams() {Id = Id, Reason = error};
        }

        /// <summary>
        /// Reject this proposal with the given message. This
        /// will return a <see cref="RejectParams"/> which must be used in <see cref="IEngineAPI.Reject(RejectParams)"/>
        /// </summary>
        /// <param name="message">The reason message this proposal was rejected</param>
        /// <returns>A new <see cref="RejectParams"/> object which must be used in <see cref="IEngineAPI.Reject(RejectParams)"/></returns>
        /// <exception cref="Exception">If this proposal has no Id</exception>
        public RejectParams RejectProposal(string message = null)
        {
            if (message == null)
                message = "Proposal denied by remote host";
            
            return RejectProposal(new Error()
            {
                Message = message,
                Code = (long) ErrorType.USER_DISCONNECTED
            });
        }
    }
}<|MERGE_RESOLUTION|>--- conflicted
+++ resolved
@@ -22,11 +22,7 @@
         /// The id of this proposal
         /// </summary>
         [JsonProperty("id")]
-<<<<<<< HEAD
-        public long Id { get; set; }
-=======
-        public long? Id;
->>>>>>> a815c865
+        public long Id;
 
         /// <summary>
         /// This is the key field, mapped to the Id. Implemented for <see cref="IKeyHolder{TKey}"/>
