--- conflicted
+++ resolved
@@ -10,12 +10,11 @@
     /// namespace:   [-a-z0-9]{3,8}
     /// reference:   [-_a-zA-Z0-9]{1,32}
     /// </summary>
-<<<<<<< HEAD
-    public class RequiredNamespaces : Dictionary<string, RequiredNamespace>, IEquatable<RequiredNamespaces>
+    public class RequiredNamespaces : Dictionary<string, ProposedNamespace>, IEquatable<RequiredNamespaces>
     {
         public bool Equals(RequiredNamespaces other)
         {
-            return new DictionaryComparer<string, RequiredNamespace>(RequiredNamespace.RequiredNamespaceComparer).Equals(this, other);
+            return new DictionaryComparer<string, ProposedNamespace>(ProposedNamespace.RequiredNamespaceComparer).Equals(this, other);
         }
 
         public override bool Equals(object obj)
@@ -46,7 +45,7 @@
 
         public bool Equals(RequiredNamespaces x, RequiredNamespaces y)
         {
-            return new DictionaryComparer<string, RequiredNamespace>(RequiredNamespace.RequiredNamespaceComparer).Equals(x, y);
+            return new DictionaryComparer<string, ProposedNamespace>(ProposedNamespace.RequiredNamespaceComparer).Equals(x, y);
         }
 
         public int GetHashCode(RequiredNamespaces obj)
@@ -54,7 +53,4 @@
             throw new NotImplementedException();
         }
     }
-=======
-    public class RequiredNamespaces : Dictionary<string, ProposedNamespace> { }
->>>>>>> 8fdabd3a
 }